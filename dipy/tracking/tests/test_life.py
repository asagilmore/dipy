--- conflicted
+++ resolved
@@ -4,16 +4,13 @@
 import dipy.core.optimize as opt
 import dipy.data as dpd
 from dipy.io.gradients import read_bvals_bvecs
-<<<<<<< HEAD
-from dipy.tracking.streamline import transform_streamlines
-=======
 from dipy.io.stateful_tractogram import Space, StatefulTractogram
 import dipy.tracking.life as life
+from dipy.tracking.streamline import transform_streamlines
 import nibabel as nib
 import numpy as np
 import numpy.testing as npt
 import scipy.linalg as la
->>>>>>> 89e6150b
 
 THIS_DIR = op.dirname(__file__)
 
@@ -163,16 +160,12 @@
     gtab = grad.gradient_table(fbval, fbvec)
     ni_data = nib.load(fdata)
     data = ni_data.get_data()
+
     tensor_streamlines = nib.streamlines.load(fstreamlines).streamlines
-<<<<<<< HEAD
-    tensor_streamlines = transform_streamlines(tensor_streamlines,
-                                               np.linalg.inv(ni_data.affine))
-=======
     sft = StatefulTractogram(tensor_streamlines, ni_data, Space.RASMM)
     sft.to_vox()
     tensor_streamlines_vox = sft.streamlines
-
->>>>>>> 89e6150b
+    
     life_model = life.FiberModel(gtab)
     life_fit = life_model.fit(data, tensor_streamlines_vox)
     model_error = life_fit.predict() - life_fit.data
